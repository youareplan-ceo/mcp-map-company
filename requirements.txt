--- conflicted
+++ resolved
@@ -4,8 +4,5 @@
 streamlit
 pandas
 numpy
-<<<<<<< HEAD
 duckdb
-=======
-pytest
->>>>>>> 2691c681
+pytest